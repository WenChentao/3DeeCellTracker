--- conflicted
+++ resolved
@@ -72,17 +72,10 @@
 Here are two protocols for using 3DeeCellTracker:
 1. **Version 1.0.0**
    
-<<<<<<< HEAD
-   Wen, C. (2024). Deep Learning-Based Cell Tracking in Deforming Organs and Moving Animals. In: Wuelfing, C., Murphy, R.F. (eds) Imaging Cell Signaling. Methods in Molecular Biology, vol 2800. Humana, New York, NY. DOI: [10.1007/978-1-0716-3834-7_14](https://doi.org/10.1007/978-1-0716-3834-7_14)
-2. **Version 0.4**
-
-   Wen, C. and Kimura, K.D. (2022). Tracking Moving Cells in 3D Time Lapse Images Using 3DeeCellTracker. Bio-protocol 12(4): e4319. DOI: [10.21769/BioProtoc.4319](https://doi.org/10.21769/BioProtoc.4319)
-=======
    Wen, C. (2024). Deep Learning-Based Cell Tracking in Deforming Organs and Moving Animals. In: Wuelfing, C., Murphy, R.F. (eds) Imaging Cell Signaling. Methods in Molecular Biology, vol 2800. Humana, New York, NY. doi: 10.1007/978-1-0716-3834-7_14
 2. **Version 0.4**
 
    Wen, C. and Kimura, K.D. (2022). Tracking Moving Cells in 3D Time Lapse Images Using 3DeeCellTracker. Bio-protocol 12(4): e4319. DOI: 10.21769/BioProtoc.4319.
->>>>>>> e7aaea92
 
 
 ### Frequently Reported Issue and Solution (for v0.4)
